--- conflicted
+++ resolved
@@ -55,15 +55,11 @@
     this.config = config;
     maxSockets = config.getMaxPoolSize();
     keepAlive = config.isKeepAlive();
-<<<<<<< HEAD
     prng = new PRNG(vertx);
-    NetClientOptions netClientOptions = new NetClientOptions().setSsl(config.isSsl()).setTrustAll(config.isTrustAll());
-=======
     NetClientOptions netClientOptions = new NetClientOptions()
       .setSsl(config.isSsl())
       .setTrustAll(config.isTrustAll())
       .setEnabledSecureTransportProtocols(config.getEnabledSecureTransportProtocols());
->>>>>>> 2cbcba8e
     if ((config.isSsl() || config.getStarttls() != StartTLSOptions.DISABLED) && !config.isTrustAll()) {
       // we can use HTTPS verification, which matches the requirements for SMTPS
       netClientOptions.setHostnameVerificationAlgorithm("HTTPS");
