/*
 *  Copyright (c) 2011-2015 The original author or authors
 *
 *  All rights reserved. This program and the accompanying materials
 *  are made available under the terms of the Eclipse Public License v1.0
 *  and Apache License v2.0 which accompanies this distribution.
 *
 *       The Eclipse Public License is available at
 *       http://www.eclipse.org/legal/epl-v10.html
 *
 *       The Apache License v2.0 is available at
 *       http://www.opensource.org/licenses/apache2.0.php
 *
 *  You may elect to redistribute this code under either of these licenses.
 */

package io.vertx.ext.mail;

import io.vertx.codegen.annotations.DataObject;
import io.vertx.core.json.JsonObject;
import io.vertx.core.net.NetClientOptions;

<<<<<<< HEAD
import java.util.Arrays;
import java.util.List;
import java.util.Locale;
import java.util.regex.Pattern;
=======
import java.util.*;
>>>>>>> 2cbcba8e

/**
 * represents the configuration of a mail service with mail server hostname,
 * port, security options, login options and login/password
 *
 * @author <a href="http://oss.lehmann.cx/">Alexander Lehmann</a>
 */
@DataObject
public class MailConfig {

<<<<<<< HEAD
  private static final LoginOption DEFAULT_LOGIN = LoginOption.NONE;
  private static final StartTLSOptions DEFAULT_TLS = StartTLSOptions.OPTIONAL;
  private static final int DEFAULT_PORT = 25;
  private static final String DEFAULT_HOST = "localhost";
  private static final int DEFAULT_MAX_POOL_SIZE = 10;
  private static final boolean DEFAULT_SSL = false;
  private static final boolean DEFAULT_TRUST_ALL = false;
  private static final boolean DEFAULT_ALLOW_RCPT_ERRORS = false;
  private static final boolean DEFAULT_KEEP_ALIVE = true;
  private static final boolean DEFAULT_DISABLE_ESMTP = false;
  public static final String DEFAULT_USER_AGENT = "vertxmail";

  // https://tools.ietf.org/html/rfc5322#section-3.2.3, atext
  private static Pattern A_TEXT_PATTERN = Pattern.compile("[a-zA-Z0-9!#$%&'*+-/=?^_`{|}~ ]+");
=======
  public static final LoginOption DEFAULT_LOGIN = LoginOption.NONE;
  public static final StartTLSOptions DEFAULT_TLS = StartTLSOptions.OPTIONAL;
  public static final int DEFAULT_PORT = 25;
  public static final String DEFAULT_HOST = "localhost";
  public static final int DEFAULT_MAX_POOL_SIZE = 10;
  public static final boolean DEFAULT_SSL = false;
  public static final boolean DEFAULT_TRUST_ALL = false;
  public static final Set<String> DEFAULT_SECURE_TRANSPORT_PROTOCOLS = new LinkedHashSet<>(NetClientOptions.DEFAULT_ENABLED_SECURE_TRANSPORT_PROTOCOLS);
  public static final boolean DEFAULT_ALLOW_RCPT_ERRORS = false;
  public static final boolean DEFAULT_KEEP_ALIVE = true;
  public static final boolean DEFAULT_DISABLE_ESMTP = false;
>>>>>>> 2cbcba8e

  private String hostname = DEFAULT_HOST;
  private int port = DEFAULT_PORT;
  private StartTLSOptions starttls = DEFAULT_TLS;
  private LoginOption login = DEFAULT_LOGIN;
  private String authMethods;
  private String username;
  private String password;
  private boolean ssl = DEFAULT_SSL;
  private boolean trustAll = DEFAULT_TRUST_ALL;
  private Set<String> enabledSecureTransportProtocols = DEFAULT_SECURE_TRANSPORT_PROTOCOLS;
  private String keyStore;
  private String keyStorePassword;
  private String ownHostname;
  private int maxPoolSize = DEFAULT_MAX_POOL_SIZE;
  private boolean keepAlive = DEFAULT_KEEP_ALIVE;
  private boolean allowRcptErrors = DEFAULT_ALLOW_RCPT_ERRORS;
  private boolean disableEsmtp = DEFAULT_DISABLE_ESMTP;
  private String userAgent = DEFAULT_USER_AGENT;

  /**
   * construct a config object with default options
   */
  public MailConfig() {
    // Use the default values.
  }

  /**
   * construct a config object with hostname and default options
   *
   * @param hostname the hostname of the mail server
   */
  public MailConfig(String hostname) {
    this();
    this.hostname = hostname;
  }

  /**
   * construct a config object with hostname/port and default options
   *
   * @param hostname the hostname of the mail server
   * @param port     the port of the mail server
   */
  public MailConfig(String hostname, int port) {
    this();
    this.hostname = hostname;
    this.port = port;
  }

  /**
   * construct a config object with hostname/port and security and login options
   *
   * @param hostname the hostname of the mail server
   * @param port     the port of the mail server
   * @param starttls whether to use TLS or not
   * @param login    whether to use Login or not
   */
  public MailConfig(String hostname, int port, StartTLSOptions starttls, LoginOption login) {
    this(hostname, port);
    this.starttls = starttls;
    this.login = login;
  }

  /**
   * copy config object from another MailConfig object
   *
   * @param other the object to be copied
   */
  public MailConfig(MailConfig other) {
    hostname = other.hostname;
    port = other.port;
    starttls = other.starttls;
    login = other.login;
    username = other.username;
    password = other.password;
    ssl = other.ssl;
    trustAll = other.trustAll;
    keyStore = other.keyStore;
    keyStorePassword = other.keyStorePassword;
    authMethods = other.authMethods;
    ownHostname = other.ownHostname;
    maxPoolSize = other.maxPoolSize;
    keepAlive = other.keepAlive;
    allowRcptErrors = other.allowRcptErrors;
    disableEsmtp = other.disableEsmtp;
    userAgent = other.userAgent;
  }

  /**
   * construct config object from Json representation
   *
   * @param config the config to copy
   */
  public MailConfig(JsonObject config) {
    hostname = config.getString("hostname", DEFAULT_HOST);
    port = config.getInteger("port", DEFAULT_PORT);

    String starttlsOption = config.getString("starttls");
    if (starttlsOption != null) {
      starttls = StartTLSOptions.valueOf(starttlsOption.toUpperCase(Locale.ENGLISH));
    } else {
      starttls = DEFAULT_TLS;
    }

    String loginOption = config.getString("login");
    if (loginOption != null) {
      login = LoginOption.valueOf(loginOption.toUpperCase(Locale.ENGLISH));
    } else {
      login = DEFAULT_LOGIN;
    }

    username = config.getString("username");
    password = config.getString("password");
    ssl = config.getBoolean("ssl", DEFAULT_SSL);
    trustAll = config.getBoolean("trustAll", DEFAULT_TRUST_ALL);
    keyStore = config.getString("keyStore");
    keyStorePassword = config.getString("keyStorePassword");
    authMethods = config.getString("authMethods");
    ownHostname = config.getString("ownHostname");
    maxPoolSize = config.getInteger("maxPoolSize", DEFAULT_MAX_POOL_SIZE);
    keepAlive = config.getBoolean("keepAlive", DEFAULT_KEEP_ALIVE);
    allowRcptErrors = config.getBoolean("allowRcptErrors", DEFAULT_ALLOW_RCPT_ERRORS);
    userAgent = config.getString("userAgent", DEFAULT_USER_AGENT);
  }

  /**
   * get the hostname of the mailserver
   *
   * @return hostname
   */
  public String getHostname() {
    return hostname;
  }

  /**
   * Set the hostname of the smtp server.
   *
   * @param hostname the hostname (default is localhost)
   * @return a reference to this, so the API can be used fluently
   */
  public MailConfig setHostname(String hostname) {
    this.hostname = hostname;
    return this;
  }

  /**
   * get the port of the mailserver
   *
   * @return port
   */
  public int getPort() {
    return port;
  }

  /**
   * Set the port of the smtp server.
   *
   * @param port the port (default is 25)
   * @return a reference to this, so the API can be used fluently
   */
  public MailConfig setPort(int port) {
    if (port < 0 || port > 65535) {
      throw new IllegalArgumentException("port must be >=0 && <= 65535");
    }

    this.port = port;
    return this;
  }

  /**
   * get security (TLS) options
   *
   * @return the security options
   */
  public StartTLSOptions getStarttls() {
    return starttls;
  }

  /**
   * Set the tls security mode for the connection.
   * <p>
   * Either NONE, OPTIONAL or REQUIRED
   *
   * @param starttls (default is OPTIONAL)
   * @return a reference to this, so the API can be used fluently
   */
  public MailConfig setStarttls(StartTLSOptions starttls) {
    this.starttls = starttls;
    return this;
  }

  /**
   * get login options
   *
   * @return the login options
   */
  public LoginOption getLogin() {
    return login;
  }

  /**
   * Set the login mode for the connection.
   * <p>
   * Either DISABLED, OPTIONAL or REQUIRED
   *
   * @param login (default is OPTIONAL)
   * @return a reference to this, so the API can be used fluently
   */
  public MailConfig setLogin(LoginOption login) {
    this.login = login;
    return this;
  }

  /**
   * get username
   *
   * @return username
   */
  public String getUsername() {
    return username;
  }

  /**
   * Set the username for the login.
   *
   * @param username the username
   * @return a reference to this, so the API can be used fluently
   */
  public MailConfig setUsername(String username) {
    this.username = username;
    return this;
  }

  /**
   * get password
   *
   * @return password
   */
  public String getPassword() {
    return password;
  }

  /**
   * Set the password for the login.
   *
   * @param password the password
   * @return a reference to this, so the API can be used fluently
   */
  public MailConfig setPassword(String password) {
    this.password = password;
    return this;
  }

  /**
   * get whether ssl is used on connect
   *
   * @return ssl option
   */
  public boolean isSsl() {
    return ssl;
  }

  /**
   * Set the sslOnConnect mode for the connection.
   *
   * @param ssl true is ssl is used
   * @return a reference to this, so the API can be used fluently
   */
  public MailConfig setSsl(boolean ssl) {
    this.ssl = ssl;
    return this;
  }

  /**
   * Returns the enabled SSL/TLS protocols
   * @return the enabled protocols
   */
  public Set<String> getEnabledSecureTransportProtocols() {
    return new LinkedHashSet<>(enabledSecureTransportProtocols);
  }

  /**
   * Sets the list of enabled SSL/TLS protocols.
   *
   * @param enabledSecureTransportProtocols  the SSL/TLS protocols to enable
   * @return a reference to this, so the API can be used fluently
   */
  public MailConfig setEnabledSecureTransportProtocols(Set<String> enabledSecureTransportProtocols) {
    this.enabledSecureTransportProtocols = enabledSecureTransportProtocols;
    return this;
  }

  /**
   * get whether to trust all certificates on ssl connect
   *
   * @return trustAll option
   */
  public boolean isTrustAll() {
    return trustAll;
  }

  /**
   * set whether to trust all certificates on ssl connect the option is also
   * applied to STARTTLS operation
   *
   * @param trustAll trust all certificates
   * @return a reference to this, so the API can be used fluently
   */
  public MailConfig setTrustAll(boolean trustAll) {
    this.trustAll = trustAll;
    return this;
  }

  /**
   * get the key store filename to be used when opening SMTP connections
   *
   * @return the keyStore
   */
  public String getKeyStore() {
    return keyStore;
  }

  /**
   * get the key store filename to be used when opening SMTP connections
   * <p>
   * if not set, an options object will be created based on other settings (ssl
   * and trustAll)
   *
   * @param keyStore the key store filename to be set
   * @return a reference to this, so the API can be used fluently
   */
  public MailConfig setKeyStore(String keyStore) {
    this.keyStore = keyStore;
    return this;
  }

  /**
   * get the key store password to be used when opening SMTP connections
   *
   * @return the keyStorePassword
   */
  public String getKeyStorePassword() {
    return keyStorePassword;
  }

  /**
   * get the key store password to be used when opening SMTP connections
   *
   * @param keyStorePassword the key store passwords to be set
   * @return a reference to this, so the API can be used fluently
   */
  public MailConfig setKeyStorePassword(String keyStorePassword) {
    this.keyStorePassword = keyStorePassword;
    return this;
  }

  /**
   * get string of allowed auth methods, if set only these methods will be used
   * if the server supports them. If null or empty all supported methods may be
   * used
   *
   * @return the authMethods
   */
  public String getAuthMethods() {
    return authMethods;
  }

  /**
   * set string of allowed auth methods.
   * if set only these methods will be used
   * if the server supports them. If null or empty all supported methods may be
   * used
   *
   * @param authMethods the authMethods to set
   * @return a reference to this, so the API can be used fluently
   */
  public MailConfig setAuthMethods(String authMethods) {
    this.authMethods = authMethods;
    return this;
  }

  /**
   * get the hostname to be used for HELO/EHLO and the Message-ID
   *
   * @return my own hostname
   */
  public String getOwnHostname() {
    return ownHostname;
  }

  /**
   * set the hostname to be used for HELO/EHLO and the Message-ID
   *
   * @param ownHostname my own hostname to set
   * @return a reference to this, so the API can be used fluently
   */
  public MailConfig setOwnHostname(String ownHostname) {
    this.ownHostname = ownHostname;
    return this;
  }

  /**
   * get the max allowed number of open connections to the mailserver
   * if not set the default is 10
   *
   * @return max pool size value
   */
  public int getMaxPoolSize() {
    return maxPoolSize;
  }

  /**
   * set the max allowed number of open connections to the mail server
   * if not set the default is 10
   *
   * @return this to be able to use the object fluently
   */
  public MailConfig setMaxPoolSize(int maxPoolSize) {
    if (maxPoolSize < 1) {
      throw new IllegalArgumentException("maxPoolSize must be > 0");
    }
    this.maxPoolSize = maxPoolSize;
    return this;
  }

  /**
   * get if connection pool is enabled
   * default is true
   * <p>
   * if the connection pooling is disabled, the max number of sockets is enforced nevertheless
   * <p>
   *
   * @return keep alive value
   */
  public boolean isKeepAlive() {
    return keepAlive;
  }

  /**
   * set if connection pool is enabled
   * default is true
   * <p>
   * if the connection pooling is disabled, the max number of sockets is enforced nevertheless
   * <p>
   *
   * @return this to be able to use the object fluently
   */
  public MailConfig setKeepAlive(boolean keepAlive) {
    this.keepAlive = keepAlive;
    return this;
  }

  /**
   * get if sending allows rcpt errors (default is false)
   * <p>
   * if true, the mail will be sent to the recipients that the server accepted, if any
   * <p>
   *
   * @return the allowRcptErrors
   */
  public boolean isAllowRcptErrors() {
    return allowRcptErrors;
  }

  /**
   * set if sending allows rcpt errors
   * <p>
   * if true, the mail will be sent to the recipients that the server accepted, if any
   * <p>
   *
   * @param allowRcptErrors the allowRcptErrors to set (default is false)
   * @return this to be able to use the object fluently
   */
  public MailConfig setAllowRcptErrors(boolean allowRcptErrors) {
    this.allowRcptErrors = allowRcptErrors;
    return this;
  }

  /**
   * get if ESMTP should be tried as first command (EHLO) (default is true)
   * <p>
   * rfc 1869 states that clients should always attempt EHLO as first command to determine if ESMTP
   * is supported, if this returns an error code, HELO is tried to use old SMTP.
   * If there is a server that does not support EHLO and does not give an error code back, the connection
   * should be closed and retried with HELO. We do not do that and rather support turning off ESMTP with a
   * setting. The odds of this actually happening are very small since the client will not connect to arbitrary
   * smtp hosts on the internet. Since the client knows that is connects to a host that doesn't support ESMTP/EHLO
   * in that way, the property has to be set to false.
   * <p>
   *
   * @return the disableEsmtp
   */
  public boolean isDisableEsmtp() {
    return disableEsmtp;
  }

  /**
   * set if ESMTP should be tried as first command (EHLO)
   * <p>
   * rfc 1869 states that clients should always attempt EHLO as first command to determine if ESMTP
   * is supported, if this returns an error code, HELO is tried to use old SMTP.
   * If there is a server that does not support EHLO and does not give an error code back, the connection
   * should be closed and retried with HELO. We do not do that and rather support turning off ESMTP with a
   * setting. The odds of this actually happening are very small since the client will not connect to arbitrary
   * smtp hosts on the internet. Since the client knows that is connects to a host that doesn't support ESMTP/EHLO
   * in that way, the property has to be set to false.
   * <p>
   *
   * @param disableEsmtp the disableEsmtp to set (default is true)
   * @return this to be able to use the object fluently
   */
  public MailConfig setDisableEsmtp(boolean disableEsmtp) {
    this.disableEsmtp = disableEsmtp;
    return this;
  }

  /**
   * Gets the Mail User Agent(MUA) name that will be used to generate boundary and message id.
   *
   * @return the Mail User Agent(MUA) name used to generate boundary and message id
   */
  public String getUserAgent() {
    return userAgent;
  }

  /**
   * Sets the Mail User Agent(MUA) name.
   *
   *<p>
   * It is used to generate the boundary in case of MultiPart email and the Message-ID.
   *
   * If <code>null</code> is set, DEFAULT_USER_AGENT is used.
   *</p>
   *
   * @param userAgent the Mail User Agent(MUA) name used to generate boundary and message id
   *                  length of userAgent must be smaller than 40 so that the generated boundary
   *                  has no longer 70 characters.
   * @return this to be able to use the object fluently
   */
  public MailConfig setUserAgent(String userAgent) {
    this.userAgent = userAgent;
    if (this.userAgent == null) this.userAgent = DEFAULT_USER_AGENT;
    if (this.userAgent.length() > 40) {
      throw new IllegalArgumentException("Length of Mail User Agent should be less than 40");
    }
    if (!A_TEXT_PATTERN.matcher(this.userAgent).matches()) {
      throw new IllegalArgumentException("Not a valid User Agent name");
    }
    return this;
  }

  /**
   * convert config object to Json representation
   *
   * @return json object of the config
   */
  public JsonObject toJson() {
    JsonObject json = new JsonObject();
    if (hostname != null) {
      json.put("hostname", hostname);
    }
    json.put("port", port);
    if (starttls != null) {
      json.put("starttls", starttls);
    }
    if (login != null) {
      json.put("login", login);
    }
    if (username != null) {
      json.put("username", username);
    }
    if (password != null) {
      json.put("password", password);
    }
    if (ssl) {
      json.put("ssl", true);
    }
    if (trustAll) {
      json.put("trustAll", true);
    }
    if (keyStore != null) {
      json.put("keyStore", keyStore);
    }
    if (keyStorePassword != null) {
      json.put("keyStorePassword", keyStorePassword);
    }
    if (authMethods != null) {
      json.put("authMethods", authMethods);
    }
    if (ownHostname != null) {
      json.put("ownHostname", ownHostname);
    }
    json.put("maxPoolSize", maxPoolSize);
    if (!keepAlive) {
      json.put("keepAlive", false);
    }
    if (allowRcptErrors) {
      json.put("allowRcptErrors", true);
    }
    if (disableEsmtp) {
      json.put("disableEsmtp", true);
    }
    if (userAgent != null) {
      json.put("userAgent", userAgent);
    }

    return json;
  }

  private List<Object> getList() {
    return Arrays.asList(hostname, port, starttls, login, username, password, ssl, trustAll, keyStore,
        keyStorePassword, authMethods, ownHostname, maxPoolSize, keepAlive, allowRcptErrors, disableEsmtp, userAgent);
  }

  /*
   * (non-Javadoc)
   * 
   * @see java.lang.Object#equals(java.lang.Object)
   */
  @Override
  public boolean equals(Object o) {
    if (this == o) {
      return true;
    }
    if (!(o instanceof MailConfig)) {
      return false;
    }
    final MailConfig config = (MailConfig) o;

    return getList().equals(config.getList());
  }

  /*
   * (non-Javadoc)
   * 
   * @see java.lang.Object#hashCode()
   */
  @Override
  public int hashCode() {
    return getList().hashCode();
  }
}<|MERGE_RESOLUTION|>--- conflicted
+++ resolved
@@ -20,14 +20,13 @@
 import io.vertx.core.json.JsonObject;
 import io.vertx.core.net.NetClientOptions;
 
-<<<<<<< HEAD
 import java.util.Arrays;
+import java.util.Collections;
+import java.util.LinkedHashSet;
 import java.util.List;
 import java.util.Locale;
+import java.util.Set;
 import java.util.regex.Pattern;
-=======
-import java.util.*;
->>>>>>> 2cbcba8e
 
 /**
  * represents the configuration of a mail service with mail server hostname,
@@ -38,7 +37,6 @@
 @DataObject
 public class MailConfig {
 
-<<<<<<< HEAD
   private static final LoginOption DEFAULT_LOGIN = LoginOption.NONE;
   private static final StartTLSOptions DEFAULT_TLS = StartTLSOptions.OPTIONAL;
   private static final int DEFAULT_PORT = 25;
@@ -46,6 +44,7 @@
   private static final int DEFAULT_MAX_POOL_SIZE = 10;
   private static final boolean DEFAULT_SSL = false;
   private static final boolean DEFAULT_TRUST_ALL = false;
+  private static final Set<String> DEFAULT_SECURE_TRANSPORT_PROTOCOLS = Collections.unmodifiableSet(new LinkedHashSet<>(NetClientOptions.DEFAULT_ENABLED_SECURE_TRANSPORT_PROTOCOLS));
   private static final boolean DEFAULT_ALLOW_RCPT_ERRORS = false;
   private static final boolean DEFAULT_KEEP_ALIVE = true;
   private static final boolean DEFAULT_DISABLE_ESMTP = false;
@@ -53,19 +52,6 @@
 
   // https://tools.ietf.org/html/rfc5322#section-3.2.3, atext
   private static Pattern A_TEXT_PATTERN = Pattern.compile("[a-zA-Z0-9!#$%&'*+-/=?^_`{|}~ ]+");
-=======
-  public static final LoginOption DEFAULT_LOGIN = LoginOption.NONE;
-  public static final StartTLSOptions DEFAULT_TLS = StartTLSOptions.OPTIONAL;
-  public static final int DEFAULT_PORT = 25;
-  public static final String DEFAULT_HOST = "localhost";
-  public static final int DEFAULT_MAX_POOL_SIZE = 10;
-  public static final boolean DEFAULT_SSL = false;
-  public static final boolean DEFAULT_TRUST_ALL = false;
-  public static final Set<String> DEFAULT_SECURE_TRANSPORT_PROTOCOLS = new LinkedHashSet<>(NetClientOptions.DEFAULT_ENABLED_SECURE_TRANSPORT_PROTOCOLS);
-  public static final boolean DEFAULT_ALLOW_RCPT_ERRORS = false;
-  public static final boolean DEFAULT_KEEP_ALIVE = true;
-  public static final boolean DEFAULT_DISABLE_ESMTP = false;
->>>>>>> 2cbcba8e
 
   private String hostname = DEFAULT_HOST;
   private int port = DEFAULT_PORT;
