--- conflicted
+++ resolved
@@ -53,7 +53,7 @@
    * @param config MailConfig configuration to be used for sending mails
    * @return MailClient instance that can then be used to send multiple mails
    */
-  public static MailClient create(Vertx vertx, MailConfig config) { 
+  public static MailClient create(Vertx vertx, MailConfig config) {
     MailClient ret= MailClient.newInstance(io.vertx.ext.mail.MailClient.create((io.vertx.core.Vertx) vertx.getDelegate(), config));
     return ret;
   }
@@ -61,14 +61,10 @@
   /**
    * send a single mail via MailClient
    * @param email MailMessage object containing the mail text, from/to, attachments etc
-<<<<<<< HEAD
    * @param resultHandler will be called when the operation is finished or it fails (may be null to ignore the result)
-=======
-   * @param resultHandler will be called when the operation is finished or it fails (may be null to ignore the result) the result JsonObject currently only contains <code>{"result":"success"</code>}
->>>>>>> d3dcb47a
    * @return this MailClient instance so the method can be used fluently
    */
-  public MailClient sendMail(MailMessage email, Handler<AsyncResult<MailResult>> resultHandler) { 
+  public MailClient sendMail(MailMessage email, Handler<AsyncResult<MailResult>> resultHandler) {
     this.delegate.sendMail(email, resultHandler);
     return this;
   }
@@ -76,9 +72,9 @@
   /**
    * send a single mail via MailClient
    * @param email MailMessage object containing the mail text, from/to, attachments etc
-   * @return 
+   * @return
    */
-  public Observable<MailResult> sendMailObservable(MailMessage email) { 
+  public Observable<MailResult> sendMailObservable(MailMessage email) {
     io.vertx.rx.java.ObservableFuture<MailResult> resultHandler = io.vertx.rx.java.RxHelper.observableFuture();
     sendMail(email, resultHandler.toHandler());
     return resultHandler;
@@ -87,7 +83,7 @@
   /**
    * close the MailClient
    */
-  public void close() { 
+  public void close() {
     this.delegate.close();
   }
 
